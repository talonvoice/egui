--- conflicted
+++ resolved
@@ -231,13 +231,8 @@
     /// The result can be found in [`Self::egui_input`] and be extracted with [`Self::take_egui_input`].
     pub fn on_window_event(
         &mut self,
-<<<<<<< HEAD
-        egui_ctx: &egui::Context,
+        window: &Window,
         event: &winit::event::WindowEvent,
-=======
-        window: &Window,
-        event: &winit::event::WindowEvent<'_>,
->>>>>>> 4e75f431
     ) -> EventResponse {
         crate::profile_function!(short_window_event_description(event));
 
@@ -300,28 +295,7 @@
                     consumed,
                 }
             }
-<<<<<<< HEAD
-=======
-            WindowEvent::ReceivedCharacter(ch) => {
-                // On Mac we get here when the user presses Cmd-C (copy), ctrl-W, etc.
-                // We need to ignore these characters that are side-effects of commands.
-                let is_mac_cmd = cfg!(target_os = "macos")
-                    && (self.egui_input.modifiers.ctrl || self.egui_input.modifiers.mac_cmd);
-
-                let consumed = if is_printable_char(*ch) && !is_mac_cmd {
-                    self.egui_input
-                        .events
-                        .push(egui::Event::Text(ch.to_string()));
-                    self.egui_ctx.wants_keyboard_input()
-                } else {
-                    false
-                };
-                EventResponse {
-                    repaint: true,
-                    consumed,
-                }
-            }
->>>>>>> 4e75f431
+
             WindowEvent::Ime(ime) => {
                 // on Mac even Cmd-C is pressed during ime, a `c` is pushed to Preedit.
                 // So no need to check is_mac_cmd.
@@ -363,15 +337,10 @@
             }
             WindowEvent::KeyboardInput { event, .. } => {
                 // When pressing the Tab key, egui focuses the first focusable element, hence Tab always consumes.
-<<<<<<< HEAD
                 let consumed = self.on_keyboard_input(event)
-                    || egui_ctx.wants_keyboard_input()
+                    || self.egui_ctx.wants_keyboard_input()
                     || event.logical_key
                         == winit::keyboard::Key::Named(winit::keyboard::NamedKey::Tab);
-=======
-                let consumed = self.egui_ctx.wants_keyboard_input()
-                    || input.virtual_keycode == Some(winit::event::VirtualKeyCode::Tab);
->>>>>>> 4e75f431
                 EventResponse {
                     repaint: true,
                     consumed,
@@ -811,7 +780,7 @@
 
         if let Some(ime) = ime {
             let rect = ime.rect;
-            let pixels_per_point = self.current_pixels_per_point;
+            let pixels_per_point = pixels_per_point(&self.egui_ctx, window);
             window.set_ime_cursor_area(
                 winit::dpi::PhysicalPosition {
                     x: pixels_per_point * rect.min.x,
