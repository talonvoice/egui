--- conflicted
+++ resolved
@@ -55,17 +55,12 @@
         }
     }
 
-<<<<<<< HEAD
-    pub fn on_window_event(&mut self, event: &winit::event::WindowEvent) -> EventResponse {
-        self.egui_winit.on_window_event(&self.egui_ctx, event)
-=======
     pub fn on_window_event(
         &mut self,
         window: &winit::window::Window,
-        event: &winit::event::WindowEvent<'_>,
+        event: &winit::event::WindowEvent,
     ) -> EventResponse {
         self.egui_winit.on_window_event(window, event)
->>>>>>> 4e75f431
     }
 
     /// Call [`Self::paint`] later to paint.
